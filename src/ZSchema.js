--- conflicted
+++ resolved
@@ -356,16 +356,8 @@
                 rv = rootSchema;
             }
 
-<<<<<<< HEAD
-            // pick remote or current
-            rv = rv || rootSchema;
-
-            // we have remote schema
-            if (queryPart) {
-=======
             // we have the schema and query to resolve in it
             if (rv && queryPart) {
->>>>>>> 62d612bf
                 var queries = ('#' + queryPart).split('/');
                 while (queries.length > 0) {
                     var key = Utils.decodeJSONPointer(queries.shift());
@@ -769,7 +761,7 @@
         var self = this;
 
         if (Array.isArray(schema)) {
-            var result = q();
+            var result = Promise.resolve();
             schema.forEach(function (sch) {
                 result = result.then(function () {
                     return self.compileSchema.call(self, sch);
@@ -828,13 +820,8 @@
 
     ZSchema.prototype._compileSchema = function (report, schema) {
         // reusing of compiled schemas
-<<<<<<< HEAD
-        if (schema.__compiled) {
+        if (schema.__$compiled) {
             return Promise.resolve(schema);
-=======
-        if (schema.__$compiled) {
-            return q(schema);
->>>>>>> 62d612bf
         }
 
         // fix all references
@@ -957,14 +944,8 @@
     };
 
     ZSchema.prototype._validateSchema = function (report, schema) {
-<<<<<<< HEAD
-
-        if (schema.__validated) {
+        if (schema.__$validated) {
             return Promise.resolve(schema);
-=======
-        if (schema.__$validated) {
-            return q(schema);
->>>>>>> 62d612bf
         }
 
         var self = this;
